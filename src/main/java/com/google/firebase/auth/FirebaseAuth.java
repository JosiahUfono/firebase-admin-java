--- conflicted
+++ resolved
@@ -40,13 +40,8 @@
 import com.google.firebase.internal.FirebaseService;
 import com.google.firebase.internal.NonNull;
 import com.google.firebase.internal.Nullable;
-<<<<<<< HEAD
 import java.io.IOException;
 import java.security.GeneralSecurityException;
-=======
-import com.google.firebase.internal.TaskToApiFuture;
-import com.google.firebase.tasks.Task;
->>>>>>> 2b3c7817
 import java.util.Map;
 import java.util.concurrent.atomic.AtomicBoolean;
 
@@ -561,11 +556,7 @@
     return new CallableOperation<ListUsersPage, FirebaseAuthException>() {
       @Override
       protected ListUsersPage execute() throws FirebaseAuthException {
-        try {
-          return factory.create();
-        } catch (Exception e) {
-          throw new FirebaseAuthException(ERROR_LIST_USERS, "Error while retrieving user data", e);
-        }
+        return factory.create();
       }
     };
   }
